/***********************************************************************************************************************
 *
 * Copyright (C) 2010 by the Stratosphere project (http://stratosphere.eu)
 *
 * Licensed under the Apache License, Version 2.0 (the "License"); you may not use this file except in compliance with
 * the License. You may obtain a copy of the License at
 *
 *     http://www.apache.org/licenses/LICENSE-2.0
 *
 * Unless required by applicable law or agreed to in writing, software distributed under the License is distributed on
 * an "AS IS" BASIS, WITHOUT WARRANTIES OR CONDITIONS OF ANY KIND, either express or implied. See the License for the
 * specific language governing permissions and limitations under the License.
 *
 **********************************************************************************************************************/

package eu.stratosphere.nephele.taskmanager.bytebuffered;

import java.io.IOException;
<<<<<<< HEAD
import java.util.HashSet;
import java.util.Iterator;
import java.util.Set;
=======
>>>>>>> 250ad2b9

import eu.stratosphere.nephele.execution.Environment;
import eu.stratosphere.nephele.executiongraph.ExecutionVertexID;
import eu.stratosphere.nephele.io.channels.ChannelID;
import eu.stratosphere.nephele.io.channels.ChannelType;
import eu.stratosphere.nephele.io.channels.bytebuffered.BufferPairRequest;
import eu.stratosphere.nephele.io.channels.bytebuffered.BufferPairResponse;
import eu.stratosphere.nephele.taskmanager.bufferprovider.WriteBufferProvider;
import eu.stratosphere.nephele.taskmanager.checkpointing.CheckpointManager;
import eu.stratosphere.nephele.taskmanager.checkpointing.EphemeralCheckpoint;
import eu.stratosphere.nephele.taskmanager.transferenvelope.TransferEnvelope;
import eu.stratosphere.nephele.taskmanager.transferenvelope.TransferEnvelopeDispatcher;

/**
 * A byte buffered output channel group forwards all outgoing {@link TransferEnvelope} objects from
 * all the output channels that belong to the same {@link Environment} at runtime. Its purpose is to
 * introduce a central object for each task that forwards all buffers to the {@link Environment} object's
 * checkpoint if necessary.
 * 
 * @author warneke
 */
<<<<<<< HEAD
public class ByteBufferedOutputChannelGroup implements WriteBufferRequestor {
=======
public final class ByteBufferedOutputChannelGroup {
>>>>>>> 250ad2b9

	/**
	 * The dispatcher for received transfer envelopes.
	 */
	private final TransferEnvelopeDispatcher transferEnvelopeDispatcher;

	/**
	 * The buffer provider to request empty write buffers.
	 */
	private final WriteBufferProvider writeBufferProvider;

	/**
	 * The ephemeral checkpoint assigned to this {@link Environment}, possibly <code>null</code>.
	 */
	private final EphemeralCheckpoint ephemeralCheckpoint;

	/**
	 * The common channel type of all of the task's output channels, possibly <code>null</code>.
	 */
	private final ChannelType commonChannelType;

	/**
	 * Stores those channels which current hold at least one write buffer
	 */
	private final Set<ByteBufferedOutputChannelWrapper> channelsWithWriteBuffers = new HashSet<ByteBufferedOutputChannelWrapper>();

	/**
	 * Constructs a new byte buffered output channel group object.
	 * 
	 * @param transferEnvelopeDispatcher
	 *        the dispatcher for received transfer envelopes
	 * @param writeBufferProvider
	 *        the buffer provider to request empty write buffers
	 * @param checkpointManager
	 *        the checkpoint manager used to create ephemeral checkpoints
	 * @param commonChannelType
	 *        the channel type all of the channels attached to this group have in common, possibly <code>null</code>
	 * @param executionVertexID
	 *        the id of the execution vertex this channel group object belongs to
	 */
	public ByteBufferedOutputChannelGroup(TransferEnvelopeDispatcher transferEnvelopeDispatcher,
			WriteBufferProvider writeBufferProvider, CheckpointManager checkpointManager,
			ChannelType commonChannelType, ExecutionVertexID executionVertexID) {

		this.transferEnvelopeDispatcher = transferEnvelopeDispatcher;
		this.writeBufferProvider = writeBufferProvider;
		this.commonChannelType = commonChannelType;
		if (commonChannelType == ChannelType.FILE) {
			// For file channels, we always store data in the checkpoint
			this.ephemeralCheckpoint = EphemeralCheckpoint.forFileChannel(checkpointManager, executionVertexID);
		} else if (commonChannelType == ChannelType.NETWORK) {
			// For network channels, we decide online whether to use checkpoints
			this.ephemeralCheckpoint = EphemeralCheckpoint.forNetworkChannel(checkpointManager, executionVertexID);
		} else {
			// Otherwise, we do not use checkpoints
			this.ephemeralCheckpoint = null;
		}

		// Register checkpoint as a listener to receive out-of-buffer notifications
		if (this.ephemeralCheckpoint != null) {
			this.writeBufferProvider.registerOutOfWriteBuffersListener(this.ephemeralCheckpoint);
		}
	}

	/**
	 * Called by the attached output channel wrapper to forward a {@link TransferEnvelope} object
	 * to its final destination. Within this method the provided transfer envelope is possibly also
	 * forwarded to the assigned ephemeral checkpoint.
	 * 
	 * @param channelWrapper
	 *        the channel wrapper which called this method
	 * @param outgoingTransferEnvelope
	 *        the transfer envelope to be forwarded
	 * @throws IOException
	 *         thrown if an I/O error occurs while processing the envelope
	 * @throws InterruptedException
	 *         thrown if the thread is interrupted while waiting for the envelope to be processed
	 */
	public void processEnvelope(ByteBufferedOutputChannelWrapper channelWrapper,
			TransferEnvelope outgoingTransferEnvelope) throws IOException, InterruptedException {

<<<<<<< HEAD
		final TransferEnvelopeProcessingLog processingLog = outgoingTransferEnvelope.getProcessingLog();

		// Check if the provided envelope must be written to the checkpoint
		if (this.ephemeralCheckpoint != null && processingLog.mustBeWrittenToCheckpoint()) {

			this.ephemeralCheckpoint.addTransferEnvelope(outgoingTransferEnvelope);

			// Look for a close event
			final EventList eventList = outgoingTransferEnvelope.getEventList();
			if (!eventList.isEmpty() && this.commonChannelType == ChannelType.FILE) {

				final Iterator<AbstractEvent> it = eventList.iterator();
				while (it.hasNext()) {

					if (it.next() instanceof ByteBufferedChannelCloseEvent) {
						// Mark corresponding channel as closed
						this.ephemeralCheckpoint.markChannelAsFinished(outgoingTransferEnvelope.getSource());

						// If checkpoint is persistent it is save to acknowledge the close event
						if (this.ephemeralCheckpoint.isPersistent()) {
							channelWrapper.processEvent(new ByteBufferedChannelCloseEvent());
						}

						break;
					}
				}
			}
		}

		// Check if the provided envelope must be sent via the network
		if (processingLog.mustBeSentViaNetwork()) {
			this.byteBufferedChannelManager.queueOutgoingTransferEnvelope(outgoingTransferEnvelope);
		}

		if (outgoingTransferEnvelope.getBuffer() != null) {
			this.channelsWithWriteBuffers.remove(channelWrapper);
		}
	}

	/**
	 * Called by the channel wrapper to retrieve a new processing log for a
	 * transfer envelope. The processing log determines whether the envelope
	 * is later written to the checkpoint, sent via the network, or both.
	 * 
	 * @param individualChannelType
	 *        the type of the individual channel asking for the processing log
	 * @return the newly created processing log.
	 */
	public TransferEnvelopeProcessingLog getProcessingLog(final ChannelType individualChannelType) {

		return new TransferEnvelopeProcessingLog((individualChannelType == ChannelType.NETWORK),
			(this.ephemeralCheckpoint != null));
=======
		// TODO: Adapt code to work with checkpointing again
		/*
		 * final TransferEnvelopeReceiverList processingLog = outgoingTransferEnvelope.getProcessingLog();
		 * // Check if the provided envelope must be written to the checkpoint
		 * if (this.ephemeralCheckpoint != null && processingLog.mustBeWrittenToCheckpoint()) {
		 * this.ephemeralCheckpoint.addTransferEnvelope(outgoingTransferEnvelope);
		 * // Look for a close event
		 * final EventList eventList = outgoingTransferEnvelope.getEventList();
		 * if (!eventList.isEmpty() && this.commonChannelType == ChannelType.FILE) {
		 * final Iterator<AbstractEvent> it = eventList.iterator();
		 * while (it.hasNext()) {
		 * if (it.next() instanceof ByteBufferedChannelCloseEvent) {
		 * // Mark corresponding channel as closed
		 * this.ephemeralCheckpoint.markChannelAsFinished(outgoingTransferEnvelope.getSource());
		 * // If checkpoint is persistent it is save to acknowledge the close event
		 * if (this.ephemeralCheckpoint.isPersistent()) {
		 * channelWrapper.processEvent(new ByteBufferedChannelCloseEvent());
		 * }
		 * break;
		 * }
		 * }
		 * }
		 * }
		 */

		this.transferEnvelopeDispatcher.processEnvelopeFromOutputChannel(outgoingTransferEnvelope);
>>>>>>> 250ad2b9
	}

	/**
	 * Returns the maximum size of available write buffers in bytes.
	 * 
	 * @return the maximum size of available write buffers in bytes
	 */
	public int getMaximumBufferSize() {
		return this.writeBufferProvider.getMaximumBufferSize();
	}

	/**
	 * Called by the framework to register an output channel with
	 * this channel group.
	 * 
	 * @param channelID
	 *        the ID of the output channel to be registered
	 */
	public void registerOutputChannel(ChannelID channelID) {

		if (this.ephemeralCheckpoint != null) {
			this.ephemeralCheckpoint.registerOutputChannel(channelID);
		}
	}

	/**
	 * Forwards a buffer request to the byte buffered channel manager. This method
	 * blocks until the buffer request can be served.
	 * 
	 * @param byteBufferPair
	 *        the buffer request to be forwarded
	 * @return the buffers wrapped in a {@link BufferPairResponse} object
	 * @throws InterruptedException
	 *         thrown if the task thread is interrupted while waiting for the buffers
	 */
	public BufferPairResponse requestEmptyWriteBuffers(ByteBufferedOutputChannelWrapper wrapper,
			BufferPairRequest byteBufferPair) throws InterruptedException {

		final BufferPairResponse bufferPairResponse = this.byteBufferedChannelManager
			.requestEmptyWriteBuffers(this, byteBufferPair);

		if (bufferPairResponse.getCompressedDataBuffer() != null
			|| bufferPairResponse.getUncompressedDataBuffer() != null) {

			this.channelsWithWriteBuffers.add(wrapper);
		}

		return bufferPairResponse;
	}

	/**
	 * {@inheritDoc}
	 */
	@Override
	public void outOfWriteBuffers() throws InterruptedException {

		final Iterator<ByteBufferedOutputChannelWrapper> it = this.channelsWithWriteBuffers.iterator();
		int minRemaining = -1;
		ByteBufferedOutputChannelWrapper minWrapper = null;

		while (it.hasNext()) {

			final ByteBufferedOutputChannelWrapper wrapper = it.next();
			final int remaining = wrapper.getRemainingBytesOfWorkingBuffer();
			if (remaining > 0) {

				if (minWrapper == null) {
					minWrapper = wrapper;
					minRemaining = remaining;
				} else {
					if (remaining < minRemaining) {
						minRemaining = remaining;
						minWrapper = wrapper;
					}
				}
			}
		}

		if (minWrapper != null) {

<<<<<<< HEAD
			try {
				minWrapper.flush();
			} catch (IOException ioe) {
				minWrapper.reportIOException(ioe);
			}
		}
=======
		return this.writeBufferProvider.requestEmptyWriteBuffers(byteBufferPair);
>>>>>>> 250ad2b9
	}
}<|MERGE_RESOLUTION|>--- conflicted
+++ resolved
@@ -16,12 +16,6 @@
 package eu.stratosphere.nephele.taskmanager.bytebuffered;
 
 import java.io.IOException;
-<<<<<<< HEAD
-import java.util.HashSet;
-import java.util.Iterator;
-import java.util.Set;
-=======
->>>>>>> 250ad2b9
 
 import eu.stratosphere.nephele.execution.Environment;
 import eu.stratosphere.nephele.executiongraph.ExecutionVertexID;
@@ -43,11 +37,7 @@
  * 
  * @author warneke
  */
-<<<<<<< HEAD
-public class ByteBufferedOutputChannelGroup implements WriteBufferRequestor {
-=======
 public final class ByteBufferedOutputChannelGroup {
->>>>>>> 250ad2b9
 
 	/**
 	 * The dispatcher for received transfer envelopes.
@@ -129,60 +119,6 @@
 	public void processEnvelope(ByteBufferedOutputChannelWrapper channelWrapper,
 			TransferEnvelope outgoingTransferEnvelope) throws IOException, InterruptedException {
 
-<<<<<<< HEAD
-		final TransferEnvelopeProcessingLog processingLog = outgoingTransferEnvelope.getProcessingLog();
-
-		// Check if the provided envelope must be written to the checkpoint
-		if (this.ephemeralCheckpoint != null && processingLog.mustBeWrittenToCheckpoint()) {
-
-			this.ephemeralCheckpoint.addTransferEnvelope(outgoingTransferEnvelope);
-
-			// Look for a close event
-			final EventList eventList = outgoingTransferEnvelope.getEventList();
-			if (!eventList.isEmpty() && this.commonChannelType == ChannelType.FILE) {
-
-				final Iterator<AbstractEvent> it = eventList.iterator();
-				while (it.hasNext()) {
-
-					if (it.next() instanceof ByteBufferedChannelCloseEvent) {
-						// Mark corresponding channel as closed
-						this.ephemeralCheckpoint.markChannelAsFinished(outgoingTransferEnvelope.getSource());
-
-						// If checkpoint is persistent it is save to acknowledge the close event
-						if (this.ephemeralCheckpoint.isPersistent()) {
-							channelWrapper.processEvent(new ByteBufferedChannelCloseEvent());
-						}
-
-						break;
-					}
-				}
-			}
-		}
-
-		// Check if the provided envelope must be sent via the network
-		if (processingLog.mustBeSentViaNetwork()) {
-			this.byteBufferedChannelManager.queueOutgoingTransferEnvelope(outgoingTransferEnvelope);
-		}
-
-		if (outgoingTransferEnvelope.getBuffer() != null) {
-			this.channelsWithWriteBuffers.remove(channelWrapper);
-		}
-	}
-
-	/**
-	 * Called by the channel wrapper to retrieve a new processing log for a
-	 * transfer envelope. The processing log determines whether the envelope
-	 * is later written to the checkpoint, sent via the network, or both.
-	 * 
-	 * @param individualChannelType
-	 *        the type of the individual channel asking for the processing log
-	 * @return the newly created processing log.
-	 */
-	public TransferEnvelopeProcessingLog getProcessingLog(final ChannelType individualChannelType) {
-
-		return new TransferEnvelopeProcessingLog((individualChannelType == ChannelType.NETWORK),
-			(this.ephemeralCheckpoint != null));
-=======
 		// TODO: Adapt code to work with checkpointing again
 		/*
 		 * final TransferEnvelopeReceiverList processingLog = outgoingTransferEnvelope.getProcessingLog();
@@ -209,7 +145,6 @@
 		 */
 
 		this.transferEnvelopeDispatcher.processEnvelopeFromOutputChannel(outgoingTransferEnvelope);
->>>>>>> 250ad2b9
 	}
 
 	/**
@@ -248,57 +183,6 @@
 	public BufferPairResponse requestEmptyWriteBuffers(ByteBufferedOutputChannelWrapper wrapper,
 			BufferPairRequest byteBufferPair) throws InterruptedException {
 
-		final BufferPairResponse bufferPairResponse = this.byteBufferedChannelManager
-			.requestEmptyWriteBuffers(this, byteBufferPair);
-
-		if (bufferPairResponse.getCompressedDataBuffer() != null
-			|| bufferPairResponse.getUncompressedDataBuffer() != null) {
-
-			this.channelsWithWriteBuffers.add(wrapper);
-		}
-
-		return bufferPairResponse;
-	}
-
-	/**
-	 * {@inheritDoc}
-	 */
-	@Override
-	public void outOfWriteBuffers() throws InterruptedException {
-
-		final Iterator<ByteBufferedOutputChannelWrapper> it = this.channelsWithWriteBuffers.iterator();
-		int minRemaining = -1;
-		ByteBufferedOutputChannelWrapper minWrapper = null;
-
-		while (it.hasNext()) {
-
-			final ByteBufferedOutputChannelWrapper wrapper = it.next();
-			final int remaining = wrapper.getRemainingBytesOfWorkingBuffer();
-			if (remaining > 0) {
-
-				if (minWrapper == null) {
-					minWrapper = wrapper;
-					minRemaining = remaining;
-				} else {
-					if (remaining < minRemaining) {
-						minRemaining = remaining;
-						minWrapper = wrapper;
-					}
-				}
-			}
-		}
-
-		if (minWrapper != null) {
-
-<<<<<<< HEAD
-			try {
-				minWrapper.flush();
-			} catch (IOException ioe) {
-				minWrapper.reportIOException(ioe);
-			}
-		}
-=======
 		return this.writeBufferProvider.requestEmptyWriteBuffers(byteBufferPair);
->>>>>>> 250ad2b9
 	}
 }